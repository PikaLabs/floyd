--- conflicted
+++ resolved
@@ -128,15 +128,9 @@
   return (++vote_quorum_) > (options_.members.size() / 2);
 }
 
-<<<<<<< HEAD
-Status FloydContext::WaitApply(uint64_t commit_index, uint32_t timeout) { 
-  slash::MutexLock lcommit(&commit_mu_);
-  while (commit_index_ < commit_index) {
-=======
 Status FloydContext::WaitApply(uint64_t apply_index, uint32_t timeout) { 
   slash::MutexLock lapply(&apply_mu_);
   while (apply_index_ < apply_index) {
->>>>>>> f8f331c3
     if (!apply_cond_.TimedWait(timeout)) {
       return Status::Timeout("apply timeout");
     }
