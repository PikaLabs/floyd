--- conflicted
+++ resolved
@@ -1,27 +1,18 @@
 #include "floyd/include/floyd.h"
-
-#include "slash/include/slash_string.h"
-#include "slash/include/env.h"
 
 #include "floyd/src/floyd_context.h"
 #include "floyd/src/floyd_apply.h"
 #include "floyd/src/floyd_worker.h"
 #include "floyd/src/raft/log.h"
-<<<<<<< HEAD
 #include "floyd/src/raft/memory_log.h"
 #include "floyd/src/raft/file_log.h"
-=======
->>>>>>> 136f84cf
 #include "floyd/src/floyd_peer_thread.h"
 #include "floyd/src/logger.h"
 #include "floyd/src/floyd_rpc.h"
 #include "floyd/src/raft/file_log.h"
 
-<<<<<<< HEAD
 #include "slash/include/slash_string.h"
 #include "slash/include/env.h"
-=======
->>>>>>> 136f84cf
 
 namespace floyd {
 
@@ -51,14 +42,9 @@
   for (auto iter = options_.members.begin();
       iter != options_.members.end(); iter++) {
     if (!IsSelf(*iter)) {
-<<<<<<< HEAD
-      PeerThread* pt = new PeerThread(FloydPeerEnv(*iter, &context_, this, apply_, log_));
-      peers_.insert(std::pair<std::string, PeerThread*>(*iter, pt));
-=======
       Peer* pt = new Peer(FloydPeerEnv(*iter, context_, this,
             apply_, log_));
       peers_.insert(std::pair<std::string, Peer*>(*iter, pt));
->>>>>>> 136f84cf
     }
   }
 
@@ -106,11 +92,7 @@
   rocksdb::Status s = rocksdb::DBNemo::Open(options, options_.data_path, &db_);
   if (!s.ok()) {
     LOG_ERROR("Open db failed! path: " + options_.data_path);
-<<<<<<< HEAD
     return Status::Corruption("Open DB failed, ", + s.ToString());
-=======
-    return Status::Corruption(s.ToString());
->>>>>>> 136f84cf
   }
 
   // Recover from log
@@ -119,12 +101,10 @@
   //  LOG_ERROR("Open file log failed! path: " + options_.log_path);
   //  return s;
   //}
-<<<<<<< HEAD
-  context_->RecoverInit(log_);
-=======
-  log_ = new raft::FileLog(options_.log_path);
+  //context_->RecoverInit(log_);
+
+  //log_ = new raft::FileLog(options_.log_path);
   context_->RecoverInit();
->>>>>>> 136f84cf
 
   // Start leader_elect_timer
   int ret;
