--- conflicted
+++ resolved
@@ -277,43 +277,44 @@
   rocksdb::Status rs;
   switch (cmd.type()) {
     case command::Command::Write: {
-<<<<<<< HEAD
       *cmd_res = BuildWriteResponse(true);
-=======
-      rs = db_->Put(rocksdb::WriteOptions(), cmd.kv().key(), cmd.kv().value());
-      if (rs.ok()) {
-        *cmd_res = BuildWriteResponse(true);
-      } else {
-        *cmd_res = BuildWriteResponse(false);
-      }
-      LOG_DEBUG("Floyd::ExecuteCommand Write %s, key(%s) value(%s)",
-                rs.ToString().c_str(), cmd.kv().key().c_str(), cmd.kv().value().c_str());
->>>>>>> e48d5590
+      //rs = db_->Put(rocksdb::WriteOptions(), cmd.kv().key(), cmd.kv().value());
+      //if (rs.ok()) {
+      //  *cmd_res = BuildWriteResponse(true);
+      //} else {
+      //  *cmd_res = BuildWriteResponse(false);
+      //}
+      //LOG_DEBUG("Floyd::ExecuteCommand Write %s, key(%s) value(%s)",
+      //          rs.ToString().c_str(), cmd.kv().key().c_str(), cmd.kv().value().c_str());
       break;
     }
     case command::Command::Delete: {
-      rs = db_->Delete(rocksdb::WriteOptions(), cmd.kv().key());
-      if (rs.ok()) {
-        *cmd_res = BuildDeleteResponse(true);
-      } else {
-        *cmd_res = BuildDeleteResponse(false);
-      }
-      LOG_DEBUG("Floyd::ExecuteCommand Delete %s, key(%s)",
-                rs.ToString().c_str(), cmd.kv().key().c_str());
+      //rs = db_->Delete(rocksdb::WriteOptions(), cmd.kv().key());
+      //if (rs.ok()) {
+      //  *cmd_res = BuildDeleteResponse(true);
+      //} else {
+      //  *cmd_res = BuildDeleteResponse(false);
+      //}
+      //LOG_DEBUG("Floyd::ExecuteCommand Delete %s, key(%s)",
+      //          rs.ToString().c_str(), cmd.kv().key().c_str());
+      *cmd_res = BuildDeleteResponse(true);
       break;
     }
     case command::Command::Read: {
       rs = db_->Get(rocksdb::ReadOptions(), cmd.kv().key(), &value);
-      if (rs.ok()) {
-        *cmd_res = BuildReadResponse(cmd.kv().key(),
-                                     value, true);
-      } else if (rs.IsNotFound()) {
-        *cmd_res = BuildReadResponse(cmd.kv().key(),
-                                     value, false);
-      } else {
-        *cmd_res = BuildReadResponse(cmd.kv().key(),
-                                     value, false);
-      }
+      //if (rs.ok()) {
+      //  *cmd_res = BuildReadResponse(cmd.kv().key(),
+      //                               value, true);
+      //} else if (rs.IsNotFound()) {
+      //  *cmd_res = BuildReadResponse(cmd.kv().key(),
+      //                               value, false);
+      //} else {
+      //  *cmd_res = BuildReadResponse(cmd.kv().key(),
+      //                               value, false);
+      //}
+      *cmd_res = BuildReadResponse(cmd.kv().key(),
+          value, rs.ok());
+
       LOG_DEBUG("Floyd::ExecuteCommand Read %s, key(%s) value(%s)",
           rs.ToString().c_str(), cmd.kv().key().c_str(), value.c_str());
 #if (LOG_LEVEL != LEVEL_NONE)
