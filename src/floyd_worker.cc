--- conflicted
+++ resolved
@@ -1,24 +1,14 @@
-<<<<<<< HEAD
-#include "include/floyd_worker.h"
-#include "include/slash_status.h"
-#include "include/floyd_mutex.h"
-#include "include/floyd.h"
-=======
 #include "floyd_worker.h"
 
 #include "floyd.h"
 #include "floyd_mutex.h"
 #include "floyd_util.h"
->>>>>>> 21155063
 #include "command.pb.h"
 #include "include/logger.h"
 
 namespace floyd {
 using slash::Status;
 
-<<<<<<< HEAD
-FloydWorkerConn::FloydWorkerConn(int fd, const std::string& ip_port,
-=======
 FloydWorkerCliConn::FloydWorkerCliConn(const std::string& ip, const int port)
     : local_ip_(ip), local_port_(port) {}
 
@@ -41,7 +31,6 @@
 }
 
 FloydWorkerConn::FloydWorkerConn(int fd, std::string& ip_port,
->>>>>>> 21155063
                                  pink::Thread* thread)
     : PbConn(fd, ip_port) {}
 
