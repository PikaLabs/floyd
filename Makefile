CXX = g++
ifeq ($(__PERF), 1)
	CXXFLAGS = -O0 -g -pg -pipe -fPIC -DLOG_LEVEL=LEVEL_DEBUG -W -Wwrite-strings -Wpointer-arith -Wreorder -Wswitch -Wsign-promo -Wredundant-decls -Wformat -Wall -D_GNU_SOURCE -std=c++11 -D__STDC_FORMAT_MACROS -std=c++11 -gdwarf-2 -Wno-redundant-decls
else
	CXXFLAGS = -O2 -g -pipe -fPIC -W -Wwrite-strings -Wpointer-arith -Wreorder -Wswitch -Wsign-promo -Wredundant-decls -Wformat -Wall -D_GNU_SOURCE -D__STDC_FORMAT_MACROS -std=c++11 -gdwarf-2 -Wno-redundant-decls
	# CXXFLAGS = -Wall -W -DDEBUG -g -O0 -D__XDEBUG__ -D__STDC_FORMAT_MACROS -fPIC -std=c++11 -gdwarf-2
endif
OBJECT = floyd
SRC_DIR = ./src
THIRD_PATH = ./third
OUTPUT = ./output


<<<<<<< HEAD
INCLUDE_PATH = -I.\
							 -I$(THIRD_PATH)/leveldb/ \
							 -I$(THIRD_PATH)/slash/ \
							 -I$(THIRD_PATH)/pink/
=======
INCLUDE_PATH = -I./include/ \
			   -I./src/ \
			   -I./src/raft/ \
			   -I$(THIRD_PATH)/leveldb/include/ \
			   -I$(THIRD_PATH)/slash/output/include/ \
			   -I$(THIRD_PATH)/pink/output/include/ \
			   -I$(THIRD_PATH)/pink/output/
>>>>>>> 21155063

LIB_PATH = -L./ \
		   -L$(THIRD_PATH)/slash/output/lib/ \
		   -L$(THIRD_PATH)/pink/output/lib  \
		   -L$(THIRD_PATH)/leveldb/

LIBS = -lpthread \
	   -lprotobuf \
	   -lleveldb \
	   -lslash \
	   -lpink

LIBRARY = libfloyd.a

.PHONY: all clean distclean

BASE_OBJS := $(wildcard $(SRC_DIR)/*.cc)
BASE_OBJS += $(wildcard $(SRC_DIR)/*.c)
BASE_OBJS += $(wildcard $(SRC_DIR)/*.cpp)
BASE_OBJS += $(wildcard $(SRC_DIR)/raft/*.cc)
OBJS = $(patsubst %.cc,%.o,$(BASE_OBJS))

LIBSLASH = $(THIRD_PATH)/slash/output/lib/libslash.a
LIBPINK = $(THIRD_PATH)/pink/output/lib/libpink.a
LIBLEVELDB = $(THIRD_PATH)/leveldb/out-static/libleveldb.a
$(LIBRARY):  $(LIBPINK) 
all: $(LIBRARY)
	@echo "Success, go, go, go..."

$(LIBSLASH):
	make -C $(THIRD_PATH)/slash/

$(LIBPINK):
	make -C $(THIRD_PATH)/pink/

$(LIBLEVELDB): 
	make -C $(THIRD_PATH)/leveldb/

$(LIBRARY): $(LIBSLASH) $(LIBPINK) $(OBJS) $(LIBLEVELDB)
	make -C third/pink 
	rm -rf $(OUTPUT)
	mkdir $(OUTPUT)
	mkdir $(OUTPUT)/include
	mkdir $(OUTPUT)/lib
	rm -rf $@
	ar -rcs $@ $(OBJS)
	cp -r ./include $(OUTPUT)/
	mkdir $(OUTPUT)/include/raft
	cp -r ./src/raft/*.h $(OUTPUT)/include/raft
	mv $@ $(OUTPUT)/lib/
	#make -C sdk __PERF=$(__PERF)
	#make -C server __PERF=$(__PERF)
	cp -r $(THIRD_PATH)/leveldb/include/leveldb $(OUTPUT)/include/
	cp $(LIBLEVELDB) $(OUTPUT)/lib/

$(OBJECT): $(OBJS)
	$(CXX) $(CXXFLAGS) -o $@ $^ $(INCLUDE_PATH) $(LIB_PATH) -Wl,-Bdynamic $(LIBS)

$(OBJS): %.o : %.cc
	$(CXX) $(CXXFLAGS) -c $< -o $@ $(INCLUDE_PATH) 

$(TOBJS): %.o : %.cc
	$(CXX) $(CXXFLAGS) -c $< -o $@ $(INCLUDE_PATH) 

clean: 
	rm -rf $(SRC_DIR)/*.o
	rm -rf $(SRC_DIR)/raft/*.o
	rm -rf $(OUTPUT)/*
	rm -rf $(OUTPUT)

distclean: clean
<<<<<<< HEAD
	make -C $(THIRD_PATH)/pink/ distclean
	make -C $(THIRD_PATH)/slash/ clean
	make -C $(THIRD_PATH)/leveldb/ clean
=======
	make clean -C $(THIRD_PATH)/pink
	make clean -C $(THIRD_PATH)/slash
	make clean -C example/sdk
	make clean -C example/server
>>>>>>> 21155063
<|MERGE_RESOLUTION|>--- conflicted
+++ resolved
@@ -11,12 +11,6 @@
 OUTPUT = ./output
 
 
-<<<<<<< HEAD
-INCLUDE_PATH = -I.\
-							 -I$(THIRD_PATH)/leveldb/ \
-							 -I$(THIRD_PATH)/slash/ \
-							 -I$(THIRD_PATH)/pink/
-=======
 INCLUDE_PATH = -I./include/ \
 			   -I./src/ \
 			   -I./src/raft/ \
@@ -24,7 +18,6 @@
 			   -I$(THIRD_PATH)/slash/output/include/ \
 			   -I$(THIRD_PATH)/pink/output/include/ \
 			   -I$(THIRD_PATH)/pink/output/
->>>>>>> 21155063
 
 LIB_PATH = -L./ \
 		   -L$(THIRD_PATH)/slash/output/lib/ \
@@ -96,13 +89,7 @@
 	rm -rf $(OUTPUT)
 
 distclean: clean
-<<<<<<< HEAD
-	make -C $(THIRD_PATH)/pink/ distclean
-	make -C $(THIRD_PATH)/slash/ clean
-	make -C $(THIRD_PATH)/leveldb/ clean
-=======
 	make clean -C $(THIRD_PATH)/pink
 	make clean -C $(THIRD_PATH)/slash
 	make clean -C example/sdk
 	make clean -C example/server
->>>>>>> 21155063
